--- conflicted
+++ resolved
@@ -456,14 +456,12 @@
     <!-- Description of the "camera off" icon displayed when the device's camera is disabled during
          a video call. [CHAR LIMIT=NONE] -->
     <string name="camera_off_description">Camera off</string>
-<<<<<<< HEAD
     <!-- Title for Select Account Dialog [CHAR LIMIT=30] -->
     <string name="select_account_dialog_title">Select Account</string>
     <!-- Set Subscription screen: label sub 1 -->
     <string name="sub_1">SUB 1</string>
     <!-- Set Subscription screen: label sub 2 -->
     <string name="sub_2">SUB 2</string>
-=======
 
     <!-- Used to inform the user that a call was received via a number other than the primary
         phone number associated with their device. [CHAR LIMIT=16] -->
@@ -472,5 +470,4 @@
     <!-- Used to inform the user that the note associated with an outgoing call has been sent.
          [CHAR LIMIT=32] -->
     <string name="note_sent">Note sent</string>
->>>>>>> c2038015
 </resources>