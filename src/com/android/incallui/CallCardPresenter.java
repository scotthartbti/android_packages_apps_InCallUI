--- conflicted
+++ resolved
@@ -21,13 +21,10 @@
 import android.content.pm.PackageManager;
 import android.graphics.drawable.Drawable;
 import android.graphics.Bitmap;
-<<<<<<< HEAD
 import android.net.wifi.WifiInfo;
 import android.net.wifi.WifiManager;
 import android.telecomm.InCallAdapter;
-=======
 import android.telephony.DisconnectCause;
->>>>>>> 063fa2d9
 import android.telephony.PhoneNumberUtils;
 import android.text.TextUtils;
 import android.text.format.DateUtils;
@@ -198,11 +195,7 @@
             ui.setCallState(mPrimary.getState(), mPrimary.getDisconnectCause(), bluetoothOn,
                     getGatewayLabel(), getGatewayNumber(), getWifiConnection());
         } else {
-<<<<<<< HEAD
-            ui.setCallState(Call.State.IDLE, Call.DisconnectCause.UNKNOWN, false, null, null, null);
-=======
-            ui.setCallState(Call.State.IDLE, DisconnectCause.NOT_VALID, false, null, null);
->>>>>>> 063fa2d9
+            ui.setCallState(Call.State.IDLE, DisconnectCause.NOT_VALID, false, null, null, null);
         }
     }
 
@@ -496,13 +489,8 @@
         void setSecondary(boolean show, String name, boolean nameIsNumber, String label,
                 Drawable photo, boolean isConference, boolean isGeneric);
         void setSecondaryImage(Drawable image);
-<<<<<<< HEAD
-        void setCallState(int state, Call.DisconnectCause cause, boolean bluetoothOn,
+        void setCallState(int state, int cause, boolean bluetoothOn,
                 String gatewayLabel, String gatewayNumber, String wifiConnection);
-=======
-        void setCallState(int state, int cause, boolean bluetoothOn,
-                String gatewayLabel, String gatewayNumber);
->>>>>>> 063fa2d9
         void setPrimaryCallElapsedTime(boolean show, String duration);
         void setPrimaryName(String name, boolean nameIsNumber);
         void setPrimaryImage(Drawable image);
