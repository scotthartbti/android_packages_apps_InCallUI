/*
 * Copyright (C) 2013 The Android Open Source Project
 *
 * Licensed under the Apache License, Version 2.0 (the "License");
 * you may not use this file except in compliance with the License.
 * You may obtain a copy of the License at
 *
 *      http://www.apache.org/licenses/LICENSE-2.0
 *
 * Unless required by applicable law or agreed to in writing, software
 * distributed under the License is distributed on an "AS IS" BASIS,
 * WITHOUT WARRANTIES OR CONDITIONS OF ANY KIND, either express or implied.
 * See the License for the specific language governing permissions and
 * limitations under the License.
 */

package com.android.incallui;

import android.app.ActivityManager.TaskDescription;
import android.app.FragmentManager;
import android.content.ComponentName;
import android.content.Context;
import android.content.Intent;
import android.content.ActivityNotFoundException;
import android.content.res.Resources;
import android.content.SharedPreferences;
import android.graphics.Point;
import android.os.Bundle;
import android.os.PowerManager;
import android.preference.PreferenceManager;
import android.telecom.DisconnectCause;
import android.telecom.PhoneAccount;
import android.telecom.PhoneAccountHandle;
import android.telecom.TelecomManager;
import android.telecom.VideoProfile;
import android.text.TextUtils;
import android.view.View;
import android.view.Window;
import android.view.WindowManager;

import com.android.contacts.common.activity.BlockContactActivity;
import com.android.contacts.common.interactions.TouchPointManager;
import com.android.contacts.common.testing.NeededForTesting;
import com.android.contacts.common.util.MaterialColorMapUtils.MaterialPalette;
import com.android.incalluibind.ObjectFactory;
import com.android.phone.common.incall.CallMethodInfo;
import com.android.phone.common.incall.DialerDataSubscription;

import com.google.common.base.Preconditions;

import java.util.Collections;
import java.util.HashMap;
import java.util.List;
import java.util.Locale;
import java.util.Set;
import java.util.concurrent.ConcurrentHashMap;
import java.util.concurrent.CopyOnWriteArrayList;

/**
 * Takes updates from the CallList and notifies the InCallActivity (UI)
 * of the changes.
 * Responsible for starting the activity for a new call and finishing the activity when all calls
 * are disconnected.
 * Creates and manages the in-call state and provides a listener pattern for the presenters
 * that want to listen in on the in-call state changes.
 * TODO: This class has become more of a state machine at this point.  Consider renaming.
 */
public class InCallPresenter implements CallList.Listener,
        CircularRevealFragment.OnCircularRevealCompleteListener,
	AccelerometerListener.ChangeListener,
        ContactInfoCache.ContactInfoCacheCallback,
        DialerDataSubscription.PluginChanged<CallMethodInfo> {

    private static final boolean DEBUG = false;
    private static final String AMBIENT_SUBSCRIPTION_ID = InCallPresenter.class.getSimpleName();
    private static final String EXTRA_FIRST_TIME_SHOWN =
            "com.android.incallui.intent.extra.FIRST_TIME_SHOWN";

    private static final Bundle EMPTY_EXTRAS = new Bundle();

    private static InCallPresenter sInCallPresenter;

    /**
     * ConcurrentHashMap constructor params: 8 is initial table size, 0.9f is
     * load factor before resizing, 1 means we only expect a single thread to
     * access the map so make only a single shard
     */
    private final Set<InCallStateListener> mListeners = Collections.newSetFromMap(
            new ConcurrentHashMap<InCallStateListener, Boolean>(8, 0.9f, 1));
    private final List<IncomingCallListener> mIncomingCallListeners = new CopyOnWriteArrayList<>();
    private final Set<InCallDetailsListener> mDetailsListeners = Collections.newSetFromMap(
            new ConcurrentHashMap<InCallDetailsListener, Boolean>(8, 0.9f, 1));
    private final Set<CanAddCallListener> mCanAddCallListeners = Collections.newSetFromMap(
            new ConcurrentHashMap<CanAddCallListener, Boolean>(8, 0.9f, 1));
    private final Set<InCallUiListener> mInCallUiListeners = Collections.newSetFromMap(
            new ConcurrentHashMap<InCallUiListener, Boolean>(8, 0.9f, 1));
    private final Set<InCallOrientationListener> mOrientationListeners = Collections.newSetFromMap(
            new ConcurrentHashMap<InCallOrientationListener, Boolean>(8, 0.9f, 1));
    private final Set<InCallEventListener> mInCallEventListeners = Collections.newSetFromMap(
            new ConcurrentHashMap<InCallEventListener, Boolean>(8, 0.9f, 1));
    private final Set<InCallPluginUpdateListener> mInCallPluginUpdateListeners =
            Collections.newSetFromMap(
                    new ConcurrentHashMap<InCallPluginUpdateListener, Boolean>(8, 0.9f, 1));

    private AudioModeProvider mAudioModeProvider;
    private StatusBarNotifier mStatusBarNotifier;
    private InCallVibrationHandler mInCallVibrationHandler;
    private ContactInfoCache mContactInfoCache;
    private Context mContext;
    private CallList mCallList;
    private InCallActivity mInCallActivity;
    private InCallState mInCallState = InCallState.NO_CALLS;
    private ProximitySensor mProximitySensor;
    private AccelerometerListener mAccelerometerListener;
    private boolean mServiceConnected = false;
    private boolean mAccountSelectionCancelled = false;
    private InCallCameraManager mInCallCameraManager = null;
    private AnswerPresenter mAnswerPresenter = new AnswerPresenter();
    private PowerManager mPowerManager;
    private PowerManager.WakeLock mWakeLock = null;

    /**
     * Whether or not we are currently bound and waiting for Telecom to send us a new call.
     */
    private boolean mBoundAndWaitingForOutgoingCall;

    /**
     * If there is no actual call currently in the call list, this will be used as a fallback
     * to determine the theme color for InCallUI.
     */
    private PhoneAccountHandle mPendingPhoneAccountHandle;

    /**
     * Determines if the InCall UI is in fullscreen mode or not.
     */
    private boolean mIsFullScreen = false;

    private final android.telecom.Call.Callback mCallCallback =
            new android.telecom.Call.Callback() {
        @Override
        public void onPostDialWait(android.telecom.Call telecomCall,
                String remainingPostDialSequence) {
            final Call call = mCallList.getCallByTelecommCall(telecomCall);
            if (call == null) {
                Log.w(this, "Call not found in call list: " + telecomCall);
                return;
            }
            onPostDialCharWait(call.getId(), remainingPostDialSequence);
        }

        @Override
        public void onDetailsChanged(android.telecom.Call telecomCall,
                android.telecom.Call.Details details) {
            final Call call = mCallList.getCallByTelecommCall(telecomCall);
            if (call == null) {
                Log.w(this, "Call not found in call list: " + telecomCall);
                return;
            }
            for (InCallDetailsListener listener : mDetailsListeners) {
                listener.onDetailsChanged(call, details);
            }
        }

        @Override
        public void onConferenceableCallsChanged(android.telecom.Call telecomCall,
                List<android.telecom.Call> conferenceableCalls) {
            Log.i(this, "onConferenceableCallsChanged: " + telecomCall);
            onDetailsChanged(telecomCall, telecomCall.getDetails());
        }
    };

    /**
     * Is true when the activity has been previously started. Some code needs to know not just if
     * the activity is currently up, but if it had been previously shown in foreground for this
     * in-call session (e.g., StatusBarNotifier). This gets reset when the session ends in the
     * tear-down method.
     */
    private boolean mIsActivityPreviouslyStarted = false;

    /**
     * Whether or not InCallService is bound to Telecom.
     */
    private boolean mServiceBound = false;

    /**
     * When configuration changes Android kills the current activity and starts a new one.
     * The flag is used to check if full clean up is necessary (activity is stopped and new
     * activity won't be started), or if a new activity will be started right after the current one
     * is destroyed, and therefore no need in release all resources.
     */
    private boolean mIsChangingConfigurations = false;

    /** Display colors for the UI. Consists of a primary color and secondary (darker) color */
    private MaterialPalette mThemeColors;

    private TelecomManager mTelecomManager;

    public static synchronized InCallPresenter getInstance() {
        if (sInCallPresenter == null) {
            sInCallPresenter = new InCallPresenter();
        }
        return sInCallPresenter;
    }

    @NeededForTesting
    static synchronized void setInstance(InCallPresenter inCallPresenter) {
        sInCallPresenter = inCallPresenter;
    }

    public InCallState getInCallState() {
        return mInCallState;
    }

    public CallList getCallList() {
        return mCallList;
    }

    public void setUp(Context context,
            CallList callList,
            AudioModeProvider audioModeProvider,
            StatusBarNotifier statusBarNotifier,
            ContactInfoCache contactInfoCache,
            ProximitySensor proximitySensor) {
        if (mServiceConnected) {
            Log.i(this, "New service connection replacing existing one.");
            // retain the current resources, no need to create new ones.
            Preconditions.checkState(context == mContext);
            Preconditions.checkState(callList == mCallList);
            Preconditions.checkState(audioModeProvider == mAudioModeProvider);
            return;
        }

        Preconditions.checkNotNull(context);
        mContext = context;

        mContactInfoCache = contactInfoCache;

        mStatusBarNotifier = statusBarNotifier;
        addListener(mStatusBarNotifier);

        mInCallVibrationHandler = new InCallVibrationHandler(context);
        addListener(mInCallVibrationHandler);

        mAudioModeProvider = audioModeProvider;

        mProximitySensor = proximitySensor;
        addListener(mProximitySensor);
        mAccelerometerListener = new AccelerometerListener(context, this);

        addIncomingCallListener(mAnswerPresenter);
        addInCallUiListener(mAnswerPresenter);
        mPowerManager = (PowerManager) mContext.getSystemService(Context.POWER_SERVICE);
        mWakeLock = mPowerManager.newWakeLock(PowerManager.SCREEN_BRIGHT_WAKE_LOCK |
                PowerManager.ACQUIRE_CAUSES_WAKEUP, "InCallPresenter");

        mCallList = callList;

        // This only gets called by the service so this is okay.
        mServiceConnected = true;

        DialerDataSubscription.get(mContext).subscribe(AMBIENT_SUBSCRIPTION_ID, this);

        // The final thing we do in this set up is add ourselves as a listener to CallList.  This
        // will kick off an update and the whole process can start.
        mCallList.addListener(this);

        InCallCsRedialHandler.getInstance().setUp(mContext);
        InCallUiStateNotifier.getInstance().setUp(mContext);
        VideoPauseController.getInstance().setUp(this);
        InCallMessageController.getInstance().setUp(mContext);
        OrientationModeHandler.getInstance().setUp();
        addDetailsListener(CallSubstateNotifier.getInstance());
        InCallZoomController.getInstance().setUp(mContext);
        addDetailsListener(SessionModificationCauseNotifier.getInstance());

        Log.d(this, "Finished InCallPresenter.setUp");
    }

    /**
     * Called when the telephony service has disconnected from us.  This will happen when there are
     * no more active calls. However, we may still want to continue showing the UI for
     * certain cases like showing "Call Ended".
     * What we really want is to wait for the activity and the service to both disconnect before we
     * tear things down. This method sets a serviceConnected boolean and calls a secondary method
     * that performs the aforementioned logic.
     */
    public void tearDown() {
        Log.d(this, "tearDown");
        mServiceConnected = false;
        attemptCleanup();

        VideoPauseController.getInstance().tearDown();
        InCallUiStateNotifier.getInstance().tearDown();
        InCallMessageController.getInstance().tearDown();
        OrientationModeHandler.getInstance().tearDown();
        removeDetailsListener(CallSubstateNotifier.getInstance());
        InCallZoomController.getInstance().tearDown();
        removeDetailsListener(SessionModificationCauseNotifier.getInstance());
    }

    private void attemptFinishActivity() {
        final boolean doFinish = (mInCallActivity != null && isActivityStarted());
        Log.i(this, "Hide in call UI: " + doFinish);

        if ((mCallList != null)
                && (InCallServiceImpl.isDsdaEnabled())
                && !(mCallList.hasAnyLiveCall(mCallList.getActiveSubId()))) {
            Log.d(this, "Switch active sub");
            if (mCallList.switchToOtherActiveSub()) return;
        }

        if (doFinish) {
            mInCallActivity.setExcludeFromRecents(true);
            mInCallActivity.finish();

            if (mAccountSelectionCancelled) {
                // This finish is a result of account selection cancellation
                // do not include activity ending transition
                mInCallActivity.overridePendingTransition(0, 0);
            }
        }
    }

    /**
     * Called when the UI begins, and starts the callstate callbacks if necessary.
     */
    public void setActivity(InCallActivity inCallActivity) {
        if (inCallActivity == null) {
            throw new IllegalArgumentException("registerActivity cannot be called with null");
        }
        if (mInCallActivity != null && mInCallActivity != inCallActivity) {
            Log.w(this, "Setting a second activity before destroying the first.");
        }
        updateActivity(inCallActivity);
    }

    /**
     * Called when the UI ends. Attempts to tear down everything if necessary. See
     * {@link #tearDown()} for more insight on the tear-down process.
     */
    public void unsetActivity(InCallActivity inCallActivity) {
        if (inCallActivity == null) {
            throw new IllegalArgumentException("unregisterActivity cannot be called with null");
        }
        if (mInCallActivity == null) {
            Log.i(this, "No InCallActivity currently set, no need to unset.");
            return;
        }
        if (mInCallActivity != inCallActivity) {
            Log.w(this, "Second instance of InCallActivity is trying to unregister when another"
                    + " instance is active. Ignoring.");
            return;
        }
        updateActivity(null);
    }

    /**
     * Updates the current instance of {@link InCallActivity} with the provided one. If a
     * {@code null} activity is provided, it means that the activity was finished and we should
     * attempt to cleanup.
     */
    private void updateActivity(InCallActivity inCallActivity) {
        boolean updateListeners = false;
        boolean doAttemptCleanup = false;

        if (inCallActivity != null) {
            if (mInCallActivity == null) {
                updateListeners = true;
                Log.i(this, "UI Initialized");
            } else {
                // since setActivity is called onStart(), it can be called multiple times.
                // This is fine and ignorable, but we do not want to update the world every time
                // this happens (like going to/from background) so we do not set updateListeners.
            }

            mInCallActivity = inCallActivity;
            mInCallActivity.setExcludeFromRecents(false);

            // By the time the UI finally comes up, the call may already be disconnected.
            // If that's the case, we may need to show an error dialog.
            if (mCallList != null && mCallList.getDisconnectedCall() != null) {
                maybeShowErrorDialogOnDisconnect(mCallList.getDisconnectedCall());
            }

            // When the UI comes up, we need to first check the in-call state.
            // If we are showing NO_CALLS, that means that a call probably connected and
            // then immediately disconnected before the UI was able to come up.
            // If we dont have any calls, start tearing down the UI instead.
            // NOTE: This code relies on {@link #mInCallActivity} being set so we run it after
            // it has been set.
            if (mInCallState == InCallState.NO_CALLS) {
                Log.i(this, "UI Initialized, but no calls left.  shut down.");
                attemptFinishActivity();
                return;
            }
        } else {
            Log.i(this, "UI Destroyed");
            updateListeners = true;
            mInCallActivity = null;

            // We attempt cleanup for the destroy case but only after we recalculate the state
            // to see if we need to come back up or stay shut down. This is why we do the
            // cleanup after the call to onCallListChange() instead of directly here.
            doAttemptCleanup = true;
        }

        // Messages can come from the telephony layer while the activity is coming up
        // and while the activity is going down.  So in both cases we need to recalculate what
        // state we should be in after they complete.
        // Examples: (1) A new incoming call could come in and then get disconnected before
        //               the activity is created.
        //           (2) All calls could disconnect and then get a new incoming call before the
        //               activity is destroyed.
        //
        // b/1122139 - We previously had a check for mServiceConnected here as well, but there are
        // cases where we need to recalculate the current state even if the service in not
        // connected.  In particular the case where startOrFinish() is called while the app is
        // already finish()ing. In that case, we skip updating the state with the knowledge that
        // we will check again once the activity has finished. That means we have to recalculate the
        // state here even if the service is disconnected since we may not have finished a state
        // transition while finish()ing.
        if (updateListeners) {
            onCallListChange(mCallList);
        }

        if (doAttemptCleanup) {
            attemptCleanup();
        }
    }

    private boolean mAwaitingCallListUpdate = false;

    public void onBringToForeground(boolean showDialpad) {
        Log.i(this, "Bringing UI to foreground.");
        bringToForeground(showDialpad);
    }

    /**
     * TODO: Consider listening to CallList callbacks to do this instead of receiving a direct
     * method invocation from InCallService.
     */
    public void onCallAdded(android.telecom.Call call) {
        // Since a call has been added we are no longer waiting for Telecom to send us a
        // call.
        setBoundAndWaitingForOutgoingCall(false, null);
        call.registerCallback(mCallCallback);
    }

    /**
     * TODO: Consider listening to CallList callbacks to do this instead of receiving a direct
     * method invocation from InCallService.
     */
    public void onCallRemoved(android.telecom.Call call) {
        call.unregisterCallback(mCallCallback);
    }

    public void onCanAddCallChanged(boolean canAddCall) {
        for (CanAddCallListener listener : mCanAddCallListeners) {
            listener.onCanAddCallChanged(canAddCall);
        }
    }

    /**
     * Called when there is a change to the call list.
     * Sets the In-Call state for the entire in-call app based on the information it gets from
     * CallList. Dispatches the in-call state to all listeners. Can trigger the creation or
     * destruction of the UI based on the states that is calculates.
     */
    @Override
    public void onCallListChange(CallList callList) {
        if (mInCallActivity != null && mInCallActivity.getCallCardFragment() != null &&
                mInCallActivity.getCallCardFragment().isAnimating()) {
            mAwaitingCallListUpdate = true;
            return;
        }
        if (callList == null) {
            return;
        }

        mAwaitingCallListUpdate = false;

        InCallState newState = getPotentialStateFromCallList(callList);
        InCallState oldState = mInCallState;
        Log.d(this, "onCallListChange oldState= " + oldState + " newState=" + newState);
        newState = startOrFinishUi(newState);
        Log.d(this, "onCallListChange newState changed to " + newState);

        if (!newState.isIncoming() && mAccelerometerListener != null) {
            mAccelerometerListener.enable(false);
        }

        // Set the new state before announcing it to the world
        Log.i(this, "Phone switching state: " + oldState + " -> " + newState);
        mInCallState = newState;

        // notify listeners of new state
        for (InCallStateListener listener : mListeners) {
            Log.d(this, "Notify " + listener + " of state " + mInCallState.toString());
            listener.onStateChange(oldState, mInCallState, callList);
        }

        if (isActivityStarted()) {
            final boolean hasCall = callList.getActiveOrBackgroundCall() != null ||
                    callList.getOutgoingCall() != null;
            mInCallActivity.dismissKeyguard(hasCall);
        }
        if (InCallServiceImpl.isDsdaEnabled() && (mInCallActivity != null)) {
            mInCallActivity.updateDsdaTab();
        }
    }

    /**
     * Called when there is a new incoming call.
     *
     * @param call
     */
    @Override
    public void onIncomingCall(Call call) {
        InCallState newState = startOrFinishUi(InCallState.INCOMING);
        InCallState oldState = mInCallState;

        Log.i(this, "Phone switching state: " + oldState + " -> " + newState);
        mInCallState = newState;

        if (newState.isIncoming() && mAccelerometerListener != null) {
            mAccelerometerListener.enable(true);
        }

        for (IncomingCallListener listener : mIncomingCallListeners) {
            listener.onIncomingCall(oldState, mInCallState, call);
        }

        if (InCallServiceImpl.isDsdaEnabled() && (mInCallActivity != null)) {
            mInCallActivity.updateDsdaTab();
        }
    }

    @Override
    public void onUpgradeToVideo(Call call) {
        //NO-OP
    }
    /**
     * Called when a call becomes disconnected. Called everytime an existing call
     * changes from being connected (incoming/outgoing/active) to disconnected.
     */
    @Override
    public void onDisconnect(Call call) {
        maybeShowErrorDialogOnDisconnect(call);

        // We need to do the run the same code as onCallListChange.
        onCallListChange(mCallList);

        if (isActivityStarted()) {
            mInCallActivity.dismissKeyguard(false);
        }

        wakeUpScreen();
    }

    @Override
<<<<<<< HEAD
    public void onOrientationChanged(int orientation) {
        // ignored
    }

    @Override
    public void onDeviceFlipped(boolean faceDown) {
        if (!faceDown) {
            return;
        }

        SharedPreferences prefs = PreferenceManager.getDefaultSharedPreferences(mContext);
        if (prefs.getBoolean("button_smart_mute", false)) {
            getTelecomManager().silenceRinger();
        }
    }

    @Override
    public void onChanged(HashMap<ComponentName, CallMethodInfo> callMethodInfo) {
=======
    public void onChanged(HashMap<ComponentName, CallMethodInfo> pluginInfos) {
>>>>>>> 2ba9c5c5
        if (DEBUG) Log.i(this, "InCall plugins updated");
        // Update ContactInfoCache then notify listeners
        final CallList calls = CallList.getInstance();
        final Call call = calls.getFirstCall();
        if (call != null && mContactInfoCache != null) {
            mContactInfoCache.refreshPluginInfo(call, this);
        }
    }

    @Override
    public void onContactInfoComplete(String callId, ContactInfoCache.ContactCacheEntry entry) {
        if (DEBUG) Log.i(this, "onContactInfoComplete");
        for (InCallPluginUpdateListener listener : mInCallPluginUpdateListeners) {
            listener.onInCallPluginUpdated();
        }
    }

    @Override
    public void onImageLoadComplete(String callId, ContactInfoCache.ContactCacheEntry entry) {
        // Stub
    }

    /**
     * Given the call list, return the state in which the in-call screen should be.
     */
    public InCallState getPotentialStateFromCallList(CallList callList) {

        InCallState newState = InCallState.NO_CALLS;

        if (callList == null) {
            return newState;
        }
        if (callList.getIncomingCall() != null) {
            newState = InCallState.INCOMING;
        } else if (callList.getWaitingForAccountCall() != null) {
            newState = InCallState.WAITING_FOR_ACCOUNT;
        } else if (callList.getPendingOutgoingCall() != null) {
            newState = InCallState.PENDING_OUTGOING;
        } else if (callList.getOutgoingCall() != null) {
            newState = InCallState.OUTGOING;
        } else if (callList.getActiveCall() != null ||
                callList.getBackgroundCall() != null ||
                callList.getDisconnectedCall() != null ||
                callList.getDisconnectingCall() != null) {
            newState = InCallState.INCALL;
        }

        if (newState == InCallState.NO_CALLS) {
            if (mBoundAndWaitingForOutgoingCall) {
                return InCallState.OUTGOING;
            }
        }

        return newState;
    }

    public boolean isBoundAndWaitingForOutgoingCall() {
        return mBoundAndWaitingForOutgoingCall;
    }

    public void setBoundAndWaitingForOutgoingCall(boolean isBound, PhoneAccountHandle handle) {
        // NOTE: It is possible for there to be a race and have handle become null before
        // the circular reveal starts. This should not cause any problems because CallCardFragment
        // should fallback to the actual call in the CallList at that point in time to determine
        // the theme color.
        Log.i(this, "setBoundAndWaitingForOutgoingCall: " + isBound);
        mBoundAndWaitingForOutgoingCall = isBound;
        mPendingPhoneAccountHandle = handle;
        if (isBound && mInCallState == InCallState.NO_CALLS) {
            mInCallState = InCallState.OUTGOING;
        }
    }

    @Override
    public void onCircularRevealComplete(FragmentManager fm) {
        if (mInCallActivity != null) {
            mInCallActivity.showCallCardFragment(true);
            mInCallActivity.getCallCardFragment().animateForNewOutgoingCall();
            CircularRevealFragment.endCircularReveal(mInCallActivity.getFragmentManager());
        }
    }

    public void onShrinkAnimationComplete() {
        if (mAwaitingCallListUpdate) {
            onCallListChange(mCallList);
        }
    }

    public void addIncomingCallListener(IncomingCallListener listener) {
        Preconditions.checkNotNull(listener);
        mIncomingCallListeners.add(listener);
    }

    public void removeIncomingCallListener(IncomingCallListener listener) {
        if (listener != null) {
            mIncomingCallListeners.remove(listener);
        }
    }

    public void addListener(InCallStateListener listener) {
        Preconditions.checkNotNull(listener);
        mListeners.add(listener);
    }

    public void removeListener(InCallStateListener listener) {
        if (listener != null) {
            mListeners.remove(listener);
        }
    }

    public void addDetailsListener(InCallDetailsListener listener) {
        Preconditions.checkNotNull(listener);
        mDetailsListeners.add(listener);
    }

    public void removeDetailsListener(InCallDetailsListener listener) {
        if (listener != null) {
            mDetailsListeners.remove(listener);
        }
    }

    public void addCanAddCallListener(CanAddCallListener listener) {
        Preconditions.checkNotNull(listener);
        mCanAddCallListeners.add(listener);
    }

    public void removeCanAddCallListener(CanAddCallListener listener) {
        if (listener != null) {
            mCanAddCallListeners.remove(listener);
        }
    }

    public void addOrientationListener(InCallOrientationListener listener) {
        Preconditions.checkNotNull(listener);
        mOrientationListeners.add(listener);
    }

    public void removeOrientationListener(InCallOrientationListener listener) {
        if (listener != null) {
            mOrientationListeners.remove(listener);
        }
    }

    public void addInCallEventListener(InCallEventListener listener) {
        Preconditions.checkNotNull(listener);
        mInCallEventListeners.add(listener);
    }

    public void removeInCallEventListener(InCallEventListener listener) {
        if (listener != null) {
            mInCallEventListeners.remove(listener);
        }
    }

    public void addInCallPluginUpdateListener(InCallPluginUpdateListener listener) {
        Preconditions.checkNotNull(listener);
        mInCallPluginUpdateListeners.add(listener);
    }

    public void removeInCallPluginUpdateListener(InCallPluginUpdateListener listener) {
        if (listener != null) {
            mInCallPluginUpdateListeners.remove(listener);
        }
    }

    public ProximitySensor getProximitySensor() {
        return mProximitySensor;
    }

    public void handleAccountSelection(PhoneAccountHandle accountHandle, boolean setDefault) {
        if (mCallList != null) {
            Call call = mCallList.getWaitingForAccountCall();
            if (call != null) {
                String callId = call.getId();
                TelecomAdapter.getInstance().phoneAccountSelected(callId, accountHandle, setDefault);
            }
        }
    }

    public void cancelAccountSelection() {
        mAccountSelectionCancelled = true;
        if (mCallList != null) {
            Call call = mCallList.getWaitingForAccountCall();
            if (call != null) {
                String callId = call.getId();
                TelecomAdapter.getInstance().disconnectCall(callId);
            }
        }
    }

    /**
     * Hangs up any active or outgoing calls.
     */
    public void hangUpOngoingCall(Context context) {
        // By the time we receive this intent, we could be shut down and call list
        // could be null.  Bail in those cases.
        if (mCallList == null) {
            if (mStatusBarNotifier == null) {
                // The In Call UI has crashed but the notification still stayed up. We should not
                // come to this stage.
                StatusBarNotifier.clearAllCallNotifications(context);
            }
            return;
        }

        Call call = mCallList.getOutgoingCall();
        if (call == null) {
            call = mCallList.getActiveOrBackgroundCall();
        }

        if (call != null) {
            TelecomAdapter.getInstance().disconnectCall(call.getId());
            call.setState(Call.State.DISCONNECTING);
            mCallList.onUpdate(call);
        }
    }

    /**
     * Answers any incoming call.
     */
    public void answerIncomingCall(Context context, int videoState) {
        // By the time we receive this intent, we could be shut down and call list
        // could be null.  Bail in those cases.
        if (mCallList == null) {
            StatusBarNotifier.clearAllCallNotifications(context);
            return;
        }

        Call call = mCallList.getIncomingCall();
        if (call != null) {
            TelecomAdapter.getInstance().answerCall(call.getId(), videoState);
            showInCall(false, false/* newOutgoingCall */);
        }
    }

    public void blockIncomingCall(Context context) {
        // By the time we receive this intent, we could be shut down and call list
        // could be null.  Bail in those cases.
        if (mCallList == null) {
            StatusBarNotifier.clearAllCallNotifications(context);
            return;
        }

        Call call = mCallList.getIncomingCall();
        if (call == null) {
            return;
        }

        String number = call.getNumber();
        declineIncomingCall(context);

        Intent i = new Intent(mContext, BlockContactActivity.class);
        i.addFlags(Intent.FLAG_ACTIVITY_NEW_TASK);
        i.putExtra(BlockContactActivity.EXTRA_PHONE_NUMBER, number);
        mContext.startActivity(i);
    }

    /**
     * Declines any incoming call.
     */
    public void declineIncomingCall(Context context) {
        // By the time we receive this intent, we could be shut down and call list
        // could be null.  Bail in those cases.
        if (mCallList == null) {
            StatusBarNotifier.clearAllCallNotifications(context);
            return;
        }

        Call call = mCallList.getIncomingCall();
        if (call != null) {
            TelecomAdapter.getInstance().rejectCall(call.getId(), false, null);
        }
    }

    public void acceptUpgradeRequest(int videoState, Context context) {
        Log.d(this, " acceptUpgradeRequest videoState " + videoState);
        // Bail if we have been shut down and the call list is null.
        if (mCallList == null) {
            StatusBarNotifier.clearAllCallNotifications(context);
            Log.e(this, " acceptUpgradeRequest mCallList is empty so returning");
            return;
        }

        Call call = mCallList.getVideoUpgradeRequestCall();
        if (call != null) {
            VideoProfile videoProfile = new VideoProfile(videoState);
            call.getVideoCall().sendSessionModifyResponse(videoProfile);
            call.setSessionModificationState(Call.SessionModificationState.NO_REQUEST);
            InCallAudioManager.getInstance().onAcceptUpgradeRequest(call, videoState);
        }
    }

    public void acceptUpgradeRequest(Context context) {
       if (mCallList != null) {
           Call call = mCallList.getVideoUpgradeRequestCall();
           if (call != null) {
               acceptUpgradeRequest(call.getModifyToVideoState(), context);
           } else {
               Log.e(this, "acceptUpgradeRequest Call is null");
           }
       } else {
           Log.e(this, " acceptUpgradeRequest mCallList is empty");
       }
    }

    public void declineUpgradeRequest(Context context) {
        Log.d(this, " declineUpgradeRequest");
        // Bail if we have been shut down and the call list is null.
        if (mCallList == null) {
            StatusBarNotifier.clearAllCallNotifications(context);
            Log.e(this, " declineUpgradeRequest mCallList is empty so returning");
            return;
        }

        Call call = mCallList.getVideoUpgradeRequestCall();
        if (call != null) {
            VideoProfile videoProfile =
                    new VideoProfile(call.getVideoState());
            call.getVideoCall().sendSessionModifyResponse(videoProfile);
            call.setSessionModificationState(Call.SessionModificationState.NO_REQUEST);
        }
    }

    /**
     * Returns true if the incall app is the foreground application.
     */
    public boolean isShowingInCallUi() {
        return (isActivityStarted() && mInCallActivity.isVisible());
    }

    /**
     * Returns true if the activity has been created and is running.
     * Returns true as long as activity is not destroyed or finishing.  This ensures that we return
     * true even if the activity is paused (not in foreground).
     */
    public boolean isActivityStarted() {
        return (mInCallActivity != null &&
                !mInCallActivity.isDestroyed() &&
                !mInCallActivity.isFinishing());
    }

    public boolean isActivityPreviouslyStarted() {
        return mIsActivityPreviouslyStarted;
    }

    public boolean isChangingConfigurations() {
        return mIsChangingConfigurations;
    }

    /*package*/
    void updateIsChangingConfigurations() {
        mIsChangingConfigurations = false;
        if (mInCallActivity != null) {
            mIsChangingConfigurations = mInCallActivity.isChangingConfigurations();
        }
        Log.d(this, "IsChangingConfigurations=" + mIsChangingConfigurations);
    }


    /**
     * Called when the activity goes in/out of the foreground.
     */
    public void onUiShowing(boolean showing) {
        // We need to update the notification bar when we leave the UI because that
        // could trigger it to show again.
        if (mStatusBarNotifier != null) {
            mStatusBarNotifier.updateNotification(mInCallState, mCallList);
        }

        if (mProximitySensor != null) {
            mProximitySensor.onInCallShowing(showing);
        }

        Intent broadcastIntent = ObjectFactory.getUiReadyBroadcastIntent(mContext);
        if (broadcastIntent != null) {
            broadcastIntent.putExtra(EXTRA_FIRST_TIME_SHOWN, !mIsActivityPreviouslyStarted);

            if (showing) {
                Log.d(this, "Sending sticky broadcast: ", broadcastIntent);
                mContext.sendStickyBroadcast(broadcastIntent);
            } else {
                Log.d(this, "Removing sticky broadcast: ", broadcastIntent);
                mContext.removeStickyBroadcast(broadcastIntent);
            }
        }

        if (showing) {
            mIsActivityPreviouslyStarted = true;
        } else {
            updateIsChangingConfigurations();
        }

        for (InCallUiListener listener : mInCallUiListeners) {
            listener.onUiShowing(showing);
        }
    }

    public void addInCallUiListener(InCallUiListener listener) {
        mInCallUiListeners.add(listener);
    }

    public boolean removeInCallUiListener(InCallUiListener listener) {
        return mInCallUiListeners.remove(listener);
    }

    /*package*/
    void onActivityStarted() {
        Log.d(this, "onActivityStarted");
        notifyInCallUiStateNotifier(true);
    }

    /*package*/
    void onActivityStopped() {
        Log.d(this, "onActivityStopped");
        notifyInCallUiStateNotifier(false);
    }

    private void notifyInCallUiStateNotifier(boolean showing) {
        Log.d(this, "notifyInCallUiStateNotifier: mIsChangingConfigurations=" +
                mIsChangingConfigurations);
        if (!mIsChangingConfigurations) {
            InCallUiStateNotifier.getInstance().onUiShowing(showing);
        }
    }

    /**
     * Brings the app into the foreground if possible.
     */
    public void bringToForeground(boolean showDialpad) {
        // Before we bring the incall UI to the foreground, we check to see if:
        // 1. It is not currently in the foreground
        // 2. We are in a state where we want to show the incall ui (i.e. there are calls to
        // be displayed)
        // If the activity hadn't actually been started previously, yet there are still calls
        // present (e.g. a call was accepted by a bluetooth or wired headset), we want to
        // bring it up the UI regardless.
        if (!isShowingInCallUi() && mInCallState != InCallState.NO_CALLS) {
            showInCall(showDialpad, false /* newOutgoingCall */);
        }
    }

    public void onPostDialCharWait(String callId, String chars) {
        if (isActivityStarted()) {
            mInCallActivity.showPostCharWaitDialog(callId, chars);
        }
    }

    /**
     * Handles the green CALL key while in-call.
     * @return true if we consumed the event.
     */
    public boolean handleCallKey() {
        Log.v(this, "handleCallKey");

        // The green CALL button means either "Answer", "Unhold", or
        // "Swap calls", or can be a no-op, depending on the current state
        // of the Phone.

        /**
         * INCOMING CALL
         */
        final CallList calls = mCallList;
        final Call incomingCall = calls.getIncomingCall();
        Log.v(this, "incomingCall: " + incomingCall);

        // (1) Attempt to answer a call
        if (incomingCall != null) {
            TelecomAdapter.getInstance().answerCall(
                    incomingCall.getId(), VideoProfile.STATE_AUDIO_ONLY);
            if (mAccelerometerListener != null) {
                mAccelerometerListener.enable(false);
            }
            return true;
        }

        /**
         * STATE_ACTIVE CALL
         */
        final Call activeCall = calls.getActiveCall();
        if (activeCall != null) {
            // TODO: This logic is repeated from CallButtonPresenter.java. We should
            // consolidate this logic.
            final boolean canMerge = activeCall.can(
                    android.telecom.Call.Details.CAPABILITY_MERGE_CONFERENCE);
            final boolean canSwap = activeCall.can(
                    android.telecom.Call.Details.CAPABILITY_SWAP_CONFERENCE);

            Log.v(this, "activeCall: " + activeCall + ", canMerge: " + canMerge +
                    ", canSwap: " + canSwap);

            // (2) Attempt actions on conference calls
            if (canMerge) {
                TelecomAdapter.getInstance().merge(activeCall.getId());
                return true;
            } else if (canSwap) {
                TelecomAdapter.getInstance().swap(activeCall.getId());
                return true;
            }
        }

        /**
         * BACKGROUND CALL
         */
        final Call heldCall = calls.getBackgroundCall();
        if (heldCall != null) {
            // We have a hold call so presumeable it will always support HOLD...but
            // there is no harm in double checking.
            final boolean canHold = heldCall.can(android.telecom.Call.Details.CAPABILITY_HOLD);

            Log.v(this, "heldCall: " + heldCall + ", canHold: " + canHold);

            // (4) unhold call
            if (heldCall.getState() == Call.State.ONHOLD && canHold) {
                TelecomAdapter.getInstance().unholdCall(heldCall.getId());
                return true;
            }
        }

        // Always consume hard keys
        return true;
    }

    /**
     * A dialog could have prevented in-call screen from being previously finished.
     * This function checks to see if there should be any UI left and if not attempts
     * to tear down the UI.
     */
    public void onDismissDialog() {
        Log.i(this, "Dialog dismissed");
        if (mInCallState == InCallState.NO_CALLS) {
            attemptFinishActivity();
            attemptCleanup();
        }
    }

    /**
     * Toggles whether the application is in fullscreen mode or not.
     *
     * @return {@code true} if in-call is now in fullscreen mode.
     */
    public boolean toggleFullscreenMode() {
        boolean isFullScreen = !mIsFullScreen;
        Log.v(this, "toggleFullscreenMode = " + isFullScreen);
        setFullScreen(isFullScreen);
        return mIsFullScreen;
    }

    /**
     * Clears the previous fullscreen state.
     */
    public void clearFullscreen() {
        mIsFullScreen = false;
    }

    /**
     * Changes the fullscreen mode of the in-call UI.
     *
     * @param isFullScreen {@code true} if in-call should be in fullscreen mode, {@code false}
     *                                 otherwise.
     */
    public void setFullScreen(boolean isFullScreen) {
        setFullScreen(isFullScreen, false /* force */);
    }

    /**
     * Changes the fullscreen mode of the in-call UI.
     *
     * @param isFullScreen {@code true} if in-call should be in fullscreen mode, {@code false}
     *                                 otherwise.
     * @param force {@code true} if fullscreen mode should be set regardless of its current state.
     */
    public void setFullScreen(boolean isFullScreen, boolean force) {
        Log.v(this, "setFullScreen = " + isFullScreen);

        // As a safeguard, ensure we cannot enter fullscreen if the dialpad is shown.
        if (isDialpadVisible()) {
            isFullScreen = false;
            Log.v(this, "setFullScreen overridden as dialpad is shown = " + isFullScreen);
        }

        if (mIsFullScreen == isFullScreen && !force) {
            Log.v(this, "setFullScreen ignored as already in that state.");
            return;
        }
        mIsFullScreen = isFullScreen;
        notifyFullscreenModeChange(mIsFullScreen);
    }

    /**
     * @return {@code true} if the in-call ui is currently in fullscreen mode, {@code false}
     * otherwise.
     */
    public boolean isFullscreen() {
        return mIsFullScreen;
    }


    /**
     * Called by the {@link VideoCallPresenter} to inform of a change in full screen video status.
     *
     * @param isFullscreenMode {@code True} if entering full screen mode.
     */
    public void notifyFullscreenModeChange(boolean isFullscreenMode) {
        for (InCallEventListener listener : mInCallEventListeners) {
            listener.onFullscreenModeChanged(isFullscreenMode);
        }
    }

    /**
     * Called by the {@link CallCardPresenter} to inform of a change in visibility of the secondary
     * caller info bar.
     *
     * @param isVisible {@code true} if the secondary caller info is visible, {@code false}
     *      otherwise.
     * @param height the height of the secondary caller info bar.
     */
    public void notifySecondaryCallerInfoVisibilityChanged(boolean isVisible, int height) {
        for (InCallEventListener listener : mInCallEventListeners) {
            listener.onSecondaryCallerInfoVisibilityChanged(isVisible, height);
        }
    }


    /**
     * For some disconnected causes, we show a dialog.  This calls into the activity to show
     * the dialog if appropriate for the call.
     */
    private void maybeShowErrorDialogOnDisconnect(Call call) {
        // For newly disconnected calls, we may want to show a dialog on specific error conditions
        if (isActivityStarted() && call.getState() == Call.State.DISCONNECTED) {
            if (call.getAccountHandle() == null && !call.isConferenceCall()) {
                setDisconnectCauseForMissingAccounts(call);
            }
            mInCallActivity.maybeShowErrorDialogOnDisconnect(call);
        }
    }

    /**
     * When the state of in-call changes, this is the first method to get called. It determines if
     * the UI needs to be started or finished depending on the new state and does it.
     */
    private InCallState startOrFinishUi(InCallState newState) {
        Log.d(this, "startOrFinishUi: " + mInCallState + " -> " + newState);

        // TODO: Consider a proper state machine implementation

        boolean isAnyOtherSubActive = InCallState.INCOMING == newState &&
                mCallList.isAnyOtherSubActive(mCallList.getActiveSubId());

        //If the call is auto answered bring up the InCallActivity
        boolean isAutoAnswer = false;

        if ((mCallList.getDisconnectedCall() == null) &&
                (mCallList.getDisconnectingCall() == null)) {
            isAutoAnswer = (mInCallState == InCallState.INCOMING) &&
                               (newState == InCallState.INCALL) &&
                               (mInCallActivity == null);
        }

        Log.d(this, "startOrFinishUi: " + isAutoAnswer);

        // If the state isn't changing we have already done any starting/stopping of activities in
        // a previous pass...so lets cut out early
        if ((newState == mInCallState) && !(mInCallActivity == null && isAnyOtherSubActive)) {
            return newState;
        }

        // A new Incoming call means that the user needs to be notified of the the call (since
        // it wasn't them who initiated it).  We do this through full screen notifications and
        // happens indirectly through {@link StatusBarNotifier}.
        //
        // The process for incoming calls is as follows:
        //
        // 1) CallList          - Announces existence of new INCOMING call
        // 2) InCallPresenter   - Gets announcement and calculates that the new InCallState
        //                      - should be set to INCOMING.
        // 3) InCallPresenter   - This method is called to see if we need to start or finish
        //                        the app given the new state.
        // 4) StatusBarNotifier - Listens to InCallState changes. InCallPresenter calls
        //                        StatusBarNotifier explicitly to issue a FullScreen Notification
        //                        that will either start the InCallActivity or show the user a
        //                        top-level notification dialog if the user is in an immersive app.
        //                        That notification can also start the InCallActivity.
        // 5) InCallActivity    - Main activity starts up and at the end of its onCreate will
        //                        call InCallPresenter::setActivity() to let the presenter
        //                        know that start-up is complete.
        //
        //          [ AND NOW YOU'RE IN THE CALL. voila! ]
        //
        // Our app is started using a fullScreen notification.  We need to do this whenever
        // we get an incoming call. Depending on the current context of the device, either a
        // incoming call HUN or the actual InCallActivity will be shown.
        final boolean startIncomingCallSequence = (InCallState.INCOMING == newState);

        // A dialog to show on top of the InCallUI to select a PhoneAccount
        final boolean showAccountPicker = (InCallState.WAITING_FOR_ACCOUNT == newState);

        // A new outgoing call indicates that the user just now dialed a number and when that
        // happens we need to display the screen immediately or show an account picker dialog if
        // no default is set. However, if the main InCallUI is already visible, we do not want to
        // re-initiate the start-up animation, so we do not need to do anything here.
        //
        // It is also possible to go into an intermediate state where the call has been initiated
        // but Telecomm has not yet returned with the details of the call (handle, gateway, etc.).
        // This pending outgoing state can also launch the call screen.
        //
        // This is different from the incoming call sequence because we do not need to shock the
        // user with a top-level notification.  Just show the call UI normally.
        final boolean mainUiNotVisible = !isShowingInCallUi() || !getCallCardFragmentVisible();
        boolean showCallUi = InCallState.OUTGOING == newState && mainUiNotVisible;

        // Direct transition from PENDING_OUTGOING -> INCALL means that there was an error in the
        // outgoing call process, so the UI should be brought up to show an error dialog.
        showCallUi |= (InCallState.PENDING_OUTGOING == mInCallState
                && InCallState.INCALL == newState && !isActivityStarted());

        // Another exception - InCallActivity is in charge of disconnecting a call with no
        // valid accounts set. Bring the UI up if this is true for the current pending outgoing
        // call so that:
        // 1) The call can be disconnected correctly
        // 2) The UI comes up and correctly displays the error dialog.
        // TODO: Remove these special case conditions by making InCallPresenter a true state
        // machine. Telecom should also be the component responsible for disconnecting a call
        // with no valid accounts.
        showCallUi |= InCallState.PENDING_OUTGOING == newState && mainUiNotVisible
                && isCallWithNoValidAccounts(mCallList.getPendingOutgoingCall());

        // Handle transition from InCallState.WAITING_FOR_ACCOUNT to InCallState.INCALL and
        // and there is a call alive, this case can come for DSDA and hence we should show
        // UI in such case.
        showCallUi |= (newState == InCallState.INCALL) &&
                (mInCallState == InCallState.WAITING_FOR_ACCOUNT) && (mCallList.hasLiveCall() ||
                (mCallList.getBackgroundCall() != null));

        // The only time that we have an instance of mInCallActivity and it isn't started is
        // when it is being destroyed.  In that case, lets avoid bringing up another instance of
        // the activity.  When it is finally destroyed, we double check if we should bring it back
        // up so we aren't going to lose anything by avoiding a second startup here.
        boolean activityIsFinishing = mInCallActivity != null && !isActivityStarted();
        if (activityIsFinishing) {
            Log.i(this, "Undo the state change: " + newState + " -> " + mInCallState);
            return mInCallState;
        }

        if (showCallUi || showAccountPicker || isAutoAnswer) {
            Log.i(this, "Start in call UI");
            showInCall(false /* showDialpad */, !showAccountPicker /* newOutgoingCall */);
        } else if (startIncomingCallSequence) {
            Log.i(this, "Start Full Screen in call UI");

            // We're about the bring up the in-call UI for an incoming call. If we still have
            // dialogs up, we need to clear them out before showing incoming screen.
            if (isActivityStarted()) {
                mInCallActivity.dismissPendingDialogs();
            }
            if (!startUi(newState)) {
                // startUI refused to start the UI. This indicates that it needed to restart the
                // activity.  When it finally restarts, it will call us back, so we do not actually
                // change the state yet (we return mInCallState instead of newState).
                return mInCallState;
            }
        } else if (newState == InCallState.NO_CALLS) {
            // The new state is the no calls state.  Tear everything down.
            attemptFinishActivity();
            attemptCleanup();
        }

        return newState;
    }

    /**
     * Determines whether or not a call has no valid phone accounts that can be used to make the
     * call with. Emergency calls do not require a phone account.
     *
     * @param call to check accounts for.
     * @return {@code true} if the call has no call capable phone accounts set, {@code false} if
     * the call contains a phone account that could be used to initiate it with, or is an emergency
     * call.
     */
    public static boolean isCallWithNoValidAccounts(Call call) {
        if (call != null && !call.isEmergencyCall()) {
            Bundle extras = call.getIntentExtras();

            if (extras == null) {
                extras = EMPTY_EXTRAS;
            }

            final List<PhoneAccountHandle> phoneAccountHandles = extras
                    .getParcelableArrayList(android.telecom.Call.AVAILABLE_PHONE_ACCOUNTS);

            if ((call.getAccountHandle() == null &&
                    (phoneAccountHandles == null || phoneAccountHandles.isEmpty()))) {
                Log.i(InCallPresenter.getInstance(), "No valid accounts for call " + call);
                return true;
            }
        }
        return false;
    }

    /**
     * Sets the DisconnectCause for a call that was disconnected because it was missing a
     * PhoneAccount or PhoneAccounts to select from.
     * @param call
     */
    private void setDisconnectCauseForMissingAccounts(Call call) {
        android.telecom.Call telecomCall = call.getTelecommCall();

        Bundle extras = telecomCall.getDetails().getIntentExtras();
        // Initialize the extras bundle to avoid NPE
        if (extras == null) {
            extras = new Bundle();
        }

        final List<PhoneAccountHandle> phoneAccountHandles = extras.getParcelableArrayList(
                android.telecom.Call.AVAILABLE_PHONE_ACCOUNTS);

        if (phoneAccountHandles == null || phoneAccountHandles.isEmpty()) {
            String scheme = telecomCall.getDetails().getHandle().getScheme();
            final String errorMsg = PhoneAccount.SCHEME_TEL.equals(scheme) ?
                    mContext.getString(R.string.callFailed_simError) :
                        mContext.getString(R.string.incall_error_supp_service_unknown);
            DisconnectCause disconnectCause =
                    new DisconnectCause(DisconnectCause.ERROR, null, errorMsg, errorMsg);
            call.setDisconnectCause(disconnectCause);
        }
    }

    private boolean startUi(InCallState inCallState) {
        final Call incomingCall = mCallList.getIncomingCall();
        boolean isCallWaiting = mCallList.getActiveCall() != null &&
                mCallList.getIncomingCall() != null;

        // If the screen is off, we need to make sure it gets turned on for incoming calls.
        // This normally works just fine thanks to FLAG_TURN_SCREEN_ON but that only works
        // when the activity is first created. Therefore, to ensure the screen is turned on
        // for the call waiting case, we finish() the current activity and start a new one.
        // There should be no jank from this since the screen is already off and will remain so
        // until our new activity is up.

        // In addition to call waiting scenario, we need to force finish() in case of DSDA when
        // we get an incoming call on one sub and there is a live call in other sub and screen
        // is off.
        boolean anyOtherSubActive = (incomingCall != null &&
                 mCallList.isAnyOtherSubActive(mCallList.getActiveSubId()));
        Log.d(this, "Start UI " + " anyOtherSubActive:" + anyOtherSubActive);
        if (isCallWaiting || anyOtherSubActive) {
            if (mProximitySensor.isScreenReallyOff() && isActivityStarted()) {
                Log.i(this, "Restarting InCallActivity to turn screen on for call waiting");
                mInCallActivity.finish();
                // When the activity actually finishes, we will start it again if there are
                // any active calls, so we do not need to start it explicitly here. Note, we
                // actually get called back on this function to restart it.

                // We return false to indicate that we did not actually start the UI.
                return false;
            } else {
                showInCall(false, false);
            }
        } else {
            mStatusBarNotifier.updateNotification(inCallState, mCallList);
        }
        return true;
    }

    /**
     * Checks to see if both the UI is gone and the service is disconnected. If so, tear it all
     * down.
     */
    private void attemptCleanup() {
        boolean shouldCleanup = (mInCallActivity == null && !mServiceConnected &&
                mInCallState == InCallState.NO_CALLS);
        Log.i(this, "attemptCleanup? " + shouldCleanup);

        if (shouldCleanup) {
            mIsActivityPreviouslyStarted = false;
            mIsChangingConfigurations = false;

            // blow away stale contact info so that we get fresh data on
            // the next set of calls
            if (mContactInfoCache != null) {
                mContactInfoCache.clearCache();
            }
            mContactInfoCache = null;

            if (mProximitySensor != null) {
                removeListener(mProximitySensor);
                mProximitySensor.tearDown();
            }
            mProximitySensor = null;

            mWakeLock = null;
            mPowerManager = null;

            if (mAccelerometerListener != null) {
                mAccelerometerListener.enable(false);
                mAccelerometerListener = null;
            }

            mAudioModeProvider = null;

            if (mStatusBarNotifier != null) {
                removeListener(mStatusBarNotifier);
            }
            mStatusBarNotifier = null;

            InCallCsRedialHandler.getInstance().tearDown();
            if (mInCallVibrationHandler != null) {
                removeListener(mInCallVibrationHandler);
            }
            mInCallVibrationHandler = null;

            if (mCallList != null) {
                mCallList.removeListener(this);
            }
            mCallList = null;

            DialerDataSubscription.get(mContext).unsubscribe(AMBIENT_SUBSCRIPTION_ID);

            mContext = null;
            mInCallActivity = null;

            mListeners.clear();
            mIncomingCallListeners.clear();
            mDetailsListeners.clear();
            mCanAddCallListeners.clear();
            mOrientationListeners.clear();
            mInCallEventListeners.clear();
            mInCallPluginUpdateListeners.clear();


            Log.d(this, "Finished InCallPresenter.CleanUp");
        }
    }

    public void showInCall(final boolean showDialpad, final boolean newOutgoingCall) {
        Log.i(this, "Showing InCallActivity");
        mContext.startActivity(getInCallIntent(showDialpad, newOutgoingCall));
    }

    public void onServiceBind() {
        mServiceBound = true;
    }

    public void onServiceUnbind() {
        InCallPresenter.getInstance().setBoundAndWaitingForOutgoingCall(false, null);
        mServiceBound = false;
    }

    public boolean isServiceBound() {
        return mServiceBound;
    }

    public void maybeStartRevealAnimation(Intent intent) {
        if (intent == null || mInCallActivity != null) {
            return;
        }
        final Bundle extras = intent.getBundleExtra(TelecomManager.EXTRA_OUTGOING_CALL_EXTRAS);
        if (extras == null) {
            // Incoming call, just show the in-call UI directly.
            return;
        }

        if (extras.containsKey(android.telecom.Call.AVAILABLE_PHONE_ACCOUNTS)) {
            // Account selection dialog will show up so don't show the animation.
            return;
        }

        final PhoneAccountHandle accountHandle =
                intent.getParcelableExtra(TelecomManager.EXTRA_PHONE_ACCOUNT_HANDLE);
        final Point touchPoint = extras.getParcelable(TouchPointManager.TOUCH_POINT);

        InCallPresenter.getInstance().setBoundAndWaitingForOutgoingCall(true, accountHandle);

        final Intent incallIntent = getInCallIntent(false, true);
        incallIntent.putExtra(TouchPointManager.TOUCH_POINT, touchPoint);
        mContext.startActivity(incallIntent);
    }

    public Intent getInCallIntent(boolean showDialpad, boolean newOutgoingCall) {
        final Intent intent = new Intent(Intent.ACTION_MAIN, null);
        intent.setFlags(Intent.FLAG_ACTIVITY_NO_USER_ACTION | Intent.FLAG_ACTIVITY_NEW_TASK);

        intent.setClass(mContext, InCallActivity.class);
        if (showDialpad) {
            intent.putExtra(InCallActivity.SHOW_DIALPAD_EXTRA, true);
        }
        intent.putExtra(InCallActivity.NEW_OUTGOING_CALL_EXTRA, newOutgoingCall);
        return intent;
    }

    public void sendAddParticipantIntent() {
        Intent intent = new Intent(Intent.ACTION_DIAL);
        intent.addFlags(Intent.FLAG_ACTIVITY_NEW_TASK);
        // when we request the dialer come up, we also want to inform
        // it that we're going through the "add participant" option from the
        // InCallScreen.
        intent.putExtra(TelecomAdapter.ADD_CALL_MODE_KEY, true);
        intent.putExtra(TelecomAdapter.ADD_PARTICIPANT_KEY, true);
        try {
            mContext.startActivity(intent);
        } catch (ActivityNotFoundException e) {
            // This is rather rare but possible.
            // Note: this method is used even when the phone is encrypted. At
            // that moment
            // the system may not find any Activity which can accept this Intent
            Log.e(this, "Activity for adding calls isn't found.");
        }
    }

    /**
     * Retrieves the current in-call camera manager instance, creating if necessary.
     *
     * @return The {@link InCallCameraManager}.
     */
    public InCallCameraManager getInCallCameraManager() {
        synchronized(this) {
            if (mInCallCameraManager == null) {
                mInCallCameraManager = new InCallCameraManager(mContext);
            }

            return mInCallCameraManager;
        }
    }

    /**
     * Notifies listeners of changes in orientation and notify calls of rotation angle change.
     *
     * @param orientation The screen orientation of the device (one of:
     * {@link InCallOrientationEventListener#SCREEN_ORIENTATION_0},
     * {@link InCallOrientationEventListener#SCREEN_ORIENTATION_90},
     * {@link InCallOrientationEventListener#SCREEN_ORIENTATION_180},
     * {@link InCallOrientationEventListener#SCREEN_ORIENTATION_270}).
     */
    public void onDeviceOrientationChange(int orientation) {
        Log.d(this, "onDeviceOrientationChange: orientation= " + orientation);

        if (mCallList != null) {
            mCallList.notifyCallsOfDeviceRotation(orientation);
        } else {
            Log.w(this, "onDeviceOrientationChange: CallList is null.");
        }

        // Notify listeners of device orientation changed.
        for (InCallOrientationListener listener : mOrientationListeners) {
            listener.onDeviceOrientationChanged(orientation);
        }
    }

    /**
     * Configures the in-call UI activity so it can change orientations or not. Enables the
     * orientation event listener if allowOrientationChange is true, disables it if false.
     *
     * @param orientation {@link ActivityInfo#screenOrientation} Actual orientation value to set
     */
    public void setInCallAllowsOrientationChange(int orientation) {
        if (mInCallActivity == null) {
            Log.e(this, "InCallActivity is null. Can't set requested orientation.");
            return;
        }

        mInCallActivity.setRequestedOrientation(orientation);
        mInCallActivity.enableInCallOrientationEventListener(
                orientation == InCallOrientationEventListener.FULL_SENSOR_SCREEN_ORIENTATION);
    }

    /* returns TRUE if screen is turned ON else false */
    private boolean isScreenInteractive() {
        return mPowerManager.isInteractive();
    }

    public void wakeUpScreen() {
        if (!isScreenInteractive()) {
            acquireWakeLock();
            releaseWakeLock();
        }
    }

    private void acquireWakeLock() {
        Log.v(this, "acquireWakeLock");

        if (mWakeLock != null) {
            mWakeLock.acquire();
        }
    }

    private void releaseWakeLock() {
        Log.v(this, "releaseWakeLock");

        if (mWakeLock != null && mWakeLock.isHeld()) {
            mWakeLock.release();
        }
    }

    public void enableScreenTimeout(boolean enable) {
        Log.v(this, "enableScreenTimeout: value=" + enable);
        if (mInCallActivity == null) {
            Log.e(this, "enableScreenTimeout: InCallActivity is null.");
            return;
        }

        final Window window = mInCallActivity.getWindow();
        if (enable) {
            window.clearFlags(WindowManager.LayoutParams.FLAG_KEEP_SCREEN_ON);
        } else {
            window.addFlags(WindowManager.LayoutParams.FLAG_KEEP_SCREEN_ON);
        }
    }

    /**
     * Returns the space available beside the call card.
     *
     * @return The space beside the call card.
     */
    public float getSpaceBesideCallCard() {
        if (mInCallActivity != null && mInCallActivity.getCallCardFragment() != null) {
            return mInCallActivity.getCallCardFragment().getSpaceBesideCallCard();
        }
        return 0;
    }

    /**
     * Returns whether the call card fragment is currently visible.
     *
     * @return True if the call card fragment is visible.
     */
    public boolean getCallCardFragmentVisible() {
        if (mInCallActivity != null && mInCallActivity.getCallCardFragment() != null) {
            return mInCallActivity.getCallCardFragment().isVisible();
        }
        return false;
    }

    /**
     * Hides or shows the conference manager fragment.
     *
     * @param show {@code true} if the conference manager should be shown, {@code false} if it
     *                         should be hidden.
     */
    public void showConferenceCallManager(boolean show) {
        if (mInCallActivity == null) {
            return;
        }

        mInCallActivity.showConferenceFragment(show);
    }

    /**
     * Determines if the dialpad is visible.
     *
     * @return {@code true} if the dialpad is visible, {@code false} otherwise.
     */
    public boolean isDialpadVisible() {
        if (mInCallActivity == null) {
            return false;
        }
        return mInCallActivity.isDialpadVisible();
    }

    /**
     * @return True if the application is currently running in a right-to-left locale.
     */
    public static boolean isRtl() {
        return TextUtils.getLayoutDirectionFromLocale(Locale.getDefault()) ==
                View.LAYOUT_DIRECTION_RTL;
    }

    /**
     * Extract background color from call object. The theme colors will include a primary color
     * and a secondary color.
     */
    public void setThemeColors() {
        // This method will set the background to default if the color is PhoneAccount.NO_COLOR.
        mThemeColors = getColorsFromCall(mCallList.getFirstCall());

        if (mInCallActivity == null) {
            return;
        }

        final Resources resources = mInCallActivity.getResources();
        final int color;
        if (resources.getBoolean(R.bool.is_layout_landscape)) {
            color = resources.getColor(R.color.statusbar_background_color, null);
        } else {
            color = mThemeColors.mSecondaryColor;
        }

        mInCallActivity.getWindow().setStatusBarColor(color);
        final TaskDescription td = new TaskDescription(
                resources.getString(R.string.notification_ongoing_call), null, color);
        mInCallActivity.setTaskDescription(td);
    }

    /**
     * @return A palette for colors to display in the UI.
     */
    public MaterialPalette getThemeColors() {
        return mThemeColors;
    }

    private MaterialPalette getColorsFromCall(Call call) {
        if (call == null) {
            return getColorsFromPhoneAccountHandle(mPendingPhoneAccountHandle);
        } else {
            return getColorsFromPhoneAccountHandle(call.getAccountHandle());
        }
    }

    private MaterialPalette getColorsFromPhoneAccountHandle(PhoneAccountHandle phoneAccountHandle) {
        int highlightColor = PhoneAccount.NO_HIGHLIGHT_COLOR;
        if (phoneAccountHandle != null) {
            final TelecomManager tm = getTelecomManager();

            if (tm != null) {
                final PhoneAccount account = tm.getPhoneAccount(phoneAccountHandle);
                // For single-sim devices, there will be no selected highlight color, so the phone
                // account will default to NO_HIGHLIGHT_COLOR.
                if (account != null) {
                    highlightColor = account.getHighlightColor();
                }
            }
        }
        return new InCallUIMaterialColorMapUtils(
                mContext.getResources()).calculatePrimaryAndSecondaryColor(highlightColor);
    }

    /**
     * @return An instance of TelecomManager.
     */
    public TelecomManager getTelecomManager() {
        if (mTelecomManager == null) {
            mTelecomManager = (TelecomManager)
                    mContext.getSystemService(Context.TELECOM_SERVICE);
        }
        return mTelecomManager;
    }

    InCallActivity getActivity() {
        return mInCallActivity;
    }

    AnswerPresenter getAnswerPresenter() {
        return mAnswerPresenter;
    }

    /**
     * Private constructor. Must use getInstance() to get this singleton.
     */
    private InCallPresenter() {
    }

    /**
     * All the main states of InCallActivity.
     */
    public enum InCallState {
        // InCall Screen is off and there are no calls
        NO_CALLS,

        // Incoming-call screen is up
        INCOMING,

        // In-call experience is showing
        INCALL,

        // Waiting for user input before placing outgoing call
        WAITING_FOR_ACCOUNT,

        // UI is starting up but no call has been initiated yet.
        // The UI is waiting for Telecomm to respond.
        PENDING_OUTGOING,

        // User is dialing out
        OUTGOING;

        public boolean isIncoming() {
            return (this == INCOMING);
        }

        public boolean isConnectingOrConnected() {
            return (this == INCOMING ||
                    this == OUTGOING ||
                    this == INCALL);
        }
    }

    /**
     * Interface implemented by classes that need to know about the InCall State.
     */
    public interface InCallStateListener {
        // TODO: Enhance state to contain the call objects instead of passing CallList
        public void onStateChange(InCallState oldState, InCallState newState, CallList callList);
    }

    public interface IncomingCallListener {
        public void onIncomingCall(InCallState oldState, InCallState newState, Call call);
    }

    public interface CanAddCallListener {
        public void onCanAddCallChanged(boolean canAddCall);
    }

    public interface InCallDetailsListener {
        public void onDetailsChanged(Call call, android.telecom.Call.Details details);
    }

    public interface InCallOrientationListener {
        public void onDeviceOrientationChanged(int orientation);
    }

    public interface InCallPluginUpdateListener {
        public void onInCallPluginUpdated();
    }

    /**
     * Interface implemented by classes that need to know about events which occur within the
     * In-Call UI.  Used as a means of communicating between fragments that make up the UI.
     */
    public interface InCallEventListener {
        public void onFullscreenModeChanged(boolean isFullscreenMode);
        public void onSecondaryCallerInfoVisibilityChanged(boolean isVisible, int height);
    }

    public interface InCallUiListener {
        void onUiShowing(boolean showing);
    }
}<|MERGE_RESOLUTION|>--- conflicted
+++ resolved
@@ -558,7 +558,6 @@
     }
 
     @Override
-<<<<<<< HEAD
     public void onOrientationChanged(int orientation) {
         // ignored
     }
@@ -576,10 +575,7 @@
     }
 
     @Override
-    public void onChanged(HashMap<ComponentName, CallMethodInfo> callMethodInfo) {
-=======
     public void onChanged(HashMap<ComponentName, CallMethodInfo> pluginInfos) {
->>>>>>> 2ba9c5c5
         if (DEBUG) Log.i(this, "InCall plugins updated");
         // Update ContactInfoCache then notify listeners
         final CallList calls = CallList.getInstance();
