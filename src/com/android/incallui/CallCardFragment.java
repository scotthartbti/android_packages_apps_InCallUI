--- conflicted
+++ resolved
@@ -50,11 +50,6 @@
     private TextView mCallTypeLabel;
     private ImageView mPhoto;
     private TextView mElapsedTime;
-<<<<<<< HEAD
-    private Button mConnectionHandoffButton;
-=======
-    private ViewGroup mSupplementaryInfoContainer;
->>>>>>> 500e399c
 
     // Secondary caller info
     private ViewStub mSecondaryCallInfo;
@@ -114,7 +109,6 @@
         mCallStateLabel = (TextView) view.findViewById(R.id.callStateLabel);
         mCallTypeLabel = (TextView) view.findViewById(R.id.callTypeLabel);
         mElapsedTime = (TextView) view.findViewById(R.id.elapsedTime);
-<<<<<<< HEAD
 
         mEndCallButton = view.findViewById(R.id.endButton);
         mEndCallButton.setOnClickListener(new View.OnClickListener() {
@@ -124,18 +118,6 @@
             }
         });
         ViewUtil.setupFloatingActionButton(mEndCallButton, getResources());
-
-        mConnectionHandoffButton = (Button) view.findViewById(R.id.connectionHandoffButton);
-        mConnectionHandoffButton.setOnClickListener(new OnClickListener() {
-            @Override
-            public void onClick(View v) {
-                getPresenter().connectionHandoffClicked();
-            }
-        });
-=======
-        mSupplementaryInfoContainer =
-            (ViewGroup) view.findViewById(R.id.supplementary_info_container);
->>>>>>> 500e399c
     }
 
     @Override
@@ -269,32 +251,9 @@
         Log.v(this, "gateway " + gatewayLabel + gatewayNumber);
 
         // Update the call state label.
-<<<<<<< HEAD
         if (!TextUtils.isEmpty(callStateLabel)) {
             mCallStateLabel.setText(callStateLabel);
             mCallStateLabel.setVisibility(View.VISIBLE);
-=======
-        if (!TextUtils.isEmpty(wifiConnection)) {
-            mCallStateLabel.setText(getResources().getString(R.string.in_call_wifi_connected,
-                    wifiConnection));
-            mCallStateLabel.setGravity(Gravity.START | Gravity.CENTER_VERTICAL);
-            mCallStateLabel.setBackgroundResource(R.color.wifi_connected_background);
-            mCallStateLabel.setCompoundDrawablesRelativeWithIntrinsicBounds(
-                    R.drawable.ic_in_call_wifi, 0, 0, 0);
-            mCallStateLabel.setCompoundDrawablePadding(5);
-            mCallStateLabel.setAllCaps(false);
-            mCallStateLabel.setVisibility(View.VISIBLE);
-
-        } else if (!TextUtils.isEmpty(callStateLabel)) {
-            mCallStateLabel.setGravity(Gravity.END);
-            mCallStateLabel.setAllCaps(true);
-            mCallStateLabel.setVisibility(View.VISIBLE);
-            mCallStateLabel.setText(callStateLabel);
-            mCallStateLabel.setCompoundDrawables(null, null, null, null);
-            if (Call.State.INCOMING == state) {
-                setBluetoothOn(bluetoothOn);
-            }
->>>>>>> 500e399c
         } else {
             mCallStateLabel.setVisibility(View.GONE);
         }
