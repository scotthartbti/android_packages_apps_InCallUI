/*
 * Copyright (C) 2013 The Android Open Source Project
 *
 * Licensed under the Apache License, Version 2.0 (the "License");
 * you may not use this file except in compliance with the License.
 * You may obtain a copy of the License at
 *
 *      http://www.apache.org/licenses/LICENSE-2.0
 *
 * Unless required by applicable law or agreed to in writing, software
 * distributed under the License is distributed on an "AS IS" BASIS,
 * WITHOUT WARRANTIES OR CONDITIONS OF ANY KIND, either express or implied.
 * See the License for the specific language governing permissions and
 * limitations under the License
 */

package com.android.incallui;

import android.content.Context;
import android.graphics.drawable.Drawable;
import android.os.Bundle;
import android.telephony.DisconnectCause;
import android.text.TextUtils;
import android.view.Gravity;
import android.view.LayoutInflater;
import android.view.View;
import android.view.View.OnClickListener;
import android.view.ViewGroup;
import android.view.ViewStub;
import android.view.accessibility.AccessibilityEvent;
import android.widget.Button;
import android.widget.ImageView;
import android.widget.TextView;

import com.android.contacts.common.util.ViewUtil;
import com.android.services.telephony.common.Call;

import java.util.List;

/**
 * Fragment for call card.
 */
public class CallCardFragment extends BaseFragment<CallCardPresenter, CallCardPresenter.CallCardUi>
        implements CallCardPresenter.CallCardUi {

    // Primary caller info
    private TextView mPhoneNumber;
    private TextView mNumberLabel;
    private TextView mPrimaryName;
    private TextView mCallStateLabel;
    private TextView mCallTypeLabel;
    private ImageView mPhoto;
    private TextView mElapsedTime;
<<<<<<< HEAD
=======
    private ViewGroup mSupplementaryInfoContainer;
    private Button mConnectionHandoffButton;
>>>>>>> 8abea101

    // Secondary caller info
    private ViewStub mSecondaryCallInfo;
    private TextView mSecondaryCallName;
    private ImageView mSecondaryPhoto;
    private View mSecondaryPhotoOverlay;

    private View mEndCallButton;

    // Cached DisplayMetrics density.
    private float mDensity;

    @Override
    CallCardPresenter.CallCardUi getUi() {
        return this;
    }

    @Override
    CallCardPresenter createPresenter() {
        return new CallCardPresenter();
    }

    @Override
    public void onCreate(Bundle savedInstanceState) {
        super.onCreate(savedInstanceState);
    }


    @Override
    public void onActivityCreated(Bundle savedInstanceState) {
        super.onActivityCreated(savedInstanceState);

        final CallList calls = CallList.getInstance();
        final Call call = calls.getFirstCall();
        getPresenter().init(getActivity(), call);
    }

    @Override
    public View onCreateView(LayoutInflater inflater, ViewGroup container,
            Bundle savedInstanceState) {
        super.onCreateView(inflater, container, savedInstanceState);

        mDensity = getResources().getDisplayMetrics().density;

        return inflater.inflate(R.layout.call_card, container, false);
    }

    @Override
    public void onViewCreated(View view, Bundle savedInstanceState) {
        super.onViewCreated(view, savedInstanceState);

        mPhoneNumber = (TextView) view.findViewById(R.id.phoneNumber);
        mPrimaryName = (TextView) view.findViewById(R.id.name);
        mNumberLabel = (TextView) view.findViewById(R.id.label);
        mSecondaryCallInfo = (ViewStub) view.findViewById(R.id.secondary_call_info);
        mPhoto = (ImageView) view.findViewById(R.id.photo);
        mCallStateLabel = (TextView) view.findViewById(R.id.callStateLabel);
        mCallTypeLabel = (TextView) view.findViewById(R.id.callTypeLabel);
        mElapsedTime = (TextView) view.findViewById(R.id.elapsedTime);
<<<<<<< HEAD

        mEndCallButton = view.findViewById(R.id.endButton);
        mEndCallButton.setOnClickListener(new View.OnClickListener() {
            @Override
            public void onClick(View v) {
                getPresenter().endCallClicked();
            }
        });
        ViewUtil.setupFloatingActionButton(mEndCallButton, getResources());
=======
        mSupplementaryInfoContainer =
            (ViewGroup) view.findViewById(R.id.supplementary_info_container);
        mConnectionHandoffButton = (Button) view.findViewById(R.id.connectionHandoffButton);
        mConnectionHandoffButton.setOnClickListener(new OnClickListener() {
            @Override
            public void onClick(View v) {
                getPresenter().connectionHandoffClicked();
            }
        });
>>>>>>> 8abea101
    }

    @Override
    public void setVisible(boolean on) {
        if (on) {
            getView().setVisibility(View.VISIBLE);
        } else {
            getView().setVisibility(View.INVISIBLE);
        }
    }

    @Override
    public void setShowConnectionHandoff(boolean showConnectionHandoff) {
        Log.v(this, "setShowConnectionHandoff: " + showConnectionHandoff);
        mConnectionHandoffButton.setVisibility(showConnectionHandoff ? View.VISIBLE : View.GONE);
    }

    @Override
    public void setPrimaryName(String name, boolean nameIsNumber) {
        if (TextUtils.isEmpty(name)) {
            mPrimaryName.setText("");
        } else {
            mPrimaryName.setText(name);

            // Set direction of the name field
            int nameDirection = View.TEXT_DIRECTION_INHERIT;
            if (nameIsNumber) {
                nameDirection = View.TEXT_DIRECTION_LTR;
            }
            mPrimaryName.setTextDirection(nameDirection);
        }
    }

    @Override
    public void setPrimaryImage(Drawable image) {
        if (image != null) {
            setDrawableToImageView(mPhoto, image);
        }
    }

    @Override
    public void setPrimaryPhoneNumber(String number) {
        // Set the number
        if (TextUtils.isEmpty(number)) {
            mPhoneNumber.setText("");
            mPhoneNumber.setVisibility(View.GONE);
        } else {
            mPhoneNumber.setText(number);
            mPhoneNumber.setVisibility(View.VISIBLE);
            mPhoneNumber.setTextDirection(View.TEXT_DIRECTION_LTR);
        }
    }

    @Override
    public void setPrimaryLabel(String label) {
        if (!TextUtils.isEmpty(label)) {
            mNumberLabel.setText(label);
            mNumberLabel.setVisibility(View.VISIBLE);
        } else {
            mNumberLabel.setVisibility(View.GONE);
        }

    }

    @Override
    public void setPrimary(String number, String name, boolean nameIsNumber, String label,
            Drawable photo, boolean isConference, boolean isGeneric, boolean isSipCall) {
        Log.d(this, "Setting primary call");

        if (isConference) {
            name = getConferenceString(isGeneric);
            photo = getConferencePhoto(isGeneric);
            nameIsNumber = false;
        }

        setPrimaryPhoneNumber(number);

        // set the name field.
        setPrimaryName(name, nameIsNumber);

        // Set the label (Mobile, Work, etc)
        setPrimaryLabel(label);

        showInternetCallLabel(isSipCall);

        setDrawableToImageView(mPhoto, photo);
    }

    @Override
    public void setSecondary(boolean show, String name, boolean nameIsNumber, String label,
            Drawable photo, boolean isConference, boolean isGeneric) {

        if (show) {
            if (isConference) {
                name = getConferenceString(isGeneric);
                photo = getConferencePhoto(isGeneric);
                nameIsNumber = false;
            }

            showAndInitializeSecondaryCallInfo();
            mSecondaryCallName.setText(name);

            int nameDirection = View.TEXT_DIRECTION_INHERIT;
            if (nameIsNumber) {
                nameDirection = View.TEXT_DIRECTION_LTR;
            }
            mSecondaryCallName.setTextDirection(nameDirection);

            setDrawableToImageView(mSecondaryPhoto, photo);
        } else {
            mSecondaryCallInfo.setVisibility(View.GONE);
        }
    }

    @Override
    public void setSecondaryImage(Drawable image) {
        if (image != null) {
            setDrawableToImageView(mSecondaryPhoto, image);
        }
    }

    @Override
    public void setCallState(int state, int cause, boolean bluetoothOn,
            String gatewayLabel, String gatewayNumber, String wifiConnection) {
        String callStateLabel = null;

        if (Call.State.isDialing(state) && !TextUtils.isEmpty(gatewayLabel)) {
            // Provider info: (e.g. "Calling via <gatewayLabel>")
            callStateLabel = gatewayLabel;
        } else {
            callStateLabel = getCallStateLabelFromState(state, cause);
        }

        Log.v(this, "setCallState " + callStateLabel);
        Log.v(this, "DisconnectCause " + DisconnectCause.toString(cause));
        Log.v(this, "bluetooth on " + bluetoothOn);
        Log.v(this, "gateway " + gatewayLabel + gatewayNumber);

        // Update the call state label.
        if (!TextUtils.isEmpty(callStateLabel)) {
            mCallStateLabel.setText(callStateLabel);
            mCallStateLabel.setVisibility(View.VISIBLE);
        } else {
            mCallStateLabel.setVisibility(View.GONE);
        }

        if (Call.State.INCOMING == state) {
            setBluetoothOn(bluetoothOn);
        }
    }

    private void showInternetCallLabel(boolean show) {
        if (show) {
            final String label = getView().getContext().getString(
                    R.string.incall_call_type_label_sip);
            mCallTypeLabel.setVisibility(View.VISIBLE);
            mCallTypeLabel.setText(label);
        } else {
            mCallTypeLabel.setVisibility(View.GONE);
        }
    }

    @Override
    public void setPrimaryCallElapsedTime(boolean show, String callTimeElapsed) {
        if (show) {
            if (mElapsedTime.getVisibility() != View.VISIBLE) {
                AnimationUtils.Fade.show(mElapsedTime);
            }
            mElapsedTime.setText(callTimeElapsed);
        } else {
            // hide() animation has no effect if it is already hidden.
            AnimationUtils.Fade.hide(mElapsedTime, View.INVISIBLE);
        }
    }

    private void setDrawableToImageView(ImageView view, Drawable photo) {
        if (photo == null) {
            photo = view.getResources().getDrawable(R.drawable.picture_unknown);
        }

        final Drawable current = view.getDrawable();
        if (current == null) {
            view.setImageDrawable(photo);
            AnimationUtils.Fade.show(view);
        } else {
            AnimationUtils.startCrossFade(view, current, photo);
            view.setVisibility(View.VISIBLE);
        }
    }

    private String getConferenceString(boolean isGeneric) {
        Log.v(this, "isGenericString: " + isGeneric);
        final int resId = isGeneric ? R.string.card_title_in_call : R.string.card_title_conf_call;
        return getView().getResources().getString(resId);
    }

    private Drawable getConferencePhoto(boolean isGeneric) {
        Log.v(this, "isGenericPhoto: " + isGeneric);
        final int resId = isGeneric ? R.drawable.picture_dialing : R.drawable.picture_conference;
        return getView().getResources().getDrawable(resId);
    }

    private void setBluetoothOn(boolean onOff) {
        // Also, display a special icon (alongside the "Incoming call"
        // label) if there's an incoming call and audio will be routed
        // to bluetooth when you answer it.
        final int bluetoothIconId = R.drawable.ic_in_call_bt_dk;

        if (onOff) {
            mCallStateLabel.setCompoundDrawablesWithIntrinsicBounds(bluetoothIconId, 0, 0, 0);
            mCallStateLabel.setCompoundDrawablePadding((int) (mDensity * 5));
        } else {
            // Clear out any icons
            mCallStateLabel.setCompoundDrawablesWithIntrinsicBounds(0, 0, 0, 0);
        }
    }

    /**
     * Gets the call state label based on the state of the call and
     * cause of disconnect
     */
    private String getCallStateLabelFromState(int state, int cause) {
        final Context context = getView().getContext();
        String callStateLabel = null;  // Label to display as part of the call banner

        if (Call.State.IDLE == state) {
            // "Call state" is meaningless in this state.

        } else if (Call.State.ACTIVE == state) {
            // We normally don't show a "call state label" at all in
            // this state (but see below for some special cases).

        } else if (Call.State.ONHOLD == state) {
            callStateLabel = context.getString(R.string.card_title_on_hold);
        } else if (Call.State.DIALING == state) {
            callStateLabel = context.getString(R.string.card_title_dialing);
        } else if (Call.State.REDIALING == state) {
            callStateLabel = context.getString(R.string.card_title_redialing);
        } else if (Call.State.INCOMING == state || Call.State.CALL_WAITING == state) {
            callStateLabel = context.getString(R.string.card_title_incoming_call);

        } else if (Call.State.DISCONNECTING == state) {
            // While in the DISCONNECTING state we display a "Hanging up"
            // message in order to make the UI feel more responsive.  (In
            // GSM it's normal to see a delay of a couple of seconds while
            // negotiating the disconnect with the network, so the "Hanging
            // up" state at least lets the user know that we're doing
            // something.  This state is currently not used with CDMA.)
            callStateLabel = context.getString(R.string.card_title_hanging_up);

        } else if (Call.State.DISCONNECTED == state) {
            callStateLabel = getCallFailedString(cause);

        } else {
            Log.wtf(this, "updateCallStateWidgets: unexpected call: " + state);
        }

        return callStateLabel;
    }

    /**
     * Maps the disconnect cause to a resource string.
     *
     * @param cause disconnect cause as defined in {@link DisconnectCause}
     */
    private String getCallFailedString(int cause) {
        int resID = R.string.card_title_call_ended;

        // TODO: The card *title* should probably be "Call ended" in all
        // cases, but if the DisconnectCause was an error condition we should
        // probably also display the specific failure reason somewhere...

        switch (cause) {
            case DisconnectCause.BUSY:
                resID = R.string.callFailed_userBusy;
                break;

            case DisconnectCause.CONGESTION:
                resID = R.string.callFailed_congestion;
                break;

            case DisconnectCause.TIMED_OUT:
                resID = R.string.callFailed_timedOut;
                break;

            case DisconnectCause.SERVER_UNREACHABLE:
                resID = R.string.callFailed_server_unreachable;
                break;

            case DisconnectCause.NUMBER_UNREACHABLE:
                resID = R.string.callFailed_number_unreachable;
                break;

            case DisconnectCause.INVALID_CREDENTIALS:
                resID = R.string.callFailed_invalid_credentials;
                break;

            case DisconnectCause.SERVER_ERROR:
                resID = R.string.callFailed_server_error;
                break;

            case DisconnectCause.OUT_OF_NETWORK:
                resID = R.string.callFailed_out_of_network;
                break;

            case DisconnectCause.LOST_SIGNAL:
            case DisconnectCause.CDMA_DROP:
                resID = R.string.callFailed_noSignal;
                break;

            case DisconnectCause.LIMIT_EXCEEDED:
                resID = R.string.callFailed_limitExceeded;
                break;

            case DisconnectCause.POWER_OFF:
                resID = R.string.callFailed_powerOff;
                break;

            case DisconnectCause.ICC_ERROR:
                resID = R.string.callFailed_simError;
                break;

            case DisconnectCause.OUT_OF_SERVICE:
                resID = R.string.callFailed_outOfService;
                break;

            case DisconnectCause.INVALID_NUMBER:
            case DisconnectCause.UNOBTAINABLE_NUMBER:
                resID = R.string.callFailed_unobtainable_number;
                break;

            default:
                resID = R.string.card_title_call_ended;
                break;
        }
        return this.getView().getContext().getString(resID);
    }

    private void showAndInitializeSecondaryCallInfo() {
        mSecondaryCallInfo.setVisibility(View.VISIBLE);

        // mSecondaryCallName is initialized here (vs. onViewCreated) because it is inaccesible
        // until mSecondaryCallInfo is inflated in the call above.
        if (mSecondaryCallName == null) {
            mSecondaryCallName = (TextView) getView().findViewById(R.id.secondaryCallName);
        }
        if (mSecondaryPhoto == null) {
            mSecondaryPhoto = (ImageView) getView().findViewById(R.id.secondaryCallPhoto);
        }

        if (mSecondaryPhotoOverlay == null) {
            mSecondaryPhotoOverlay = getView().findViewById(R.id.dim_effect_for_secondary_photo);
            mSecondaryPhotoOverlay.setOnClickListener(new OnClickListener() {
                @Override
                public void onClick(View v) {
                    getPresenter().secondaryPhotoClicked();
                }
            });
            mSecondaryPhotoOverlay.setOnTouchListener(new SmallerHitTargetTouchListener());
        }
    }

    public void dispatchPopulateAccessibilityEvent(AccessibilityEvent event) {
        if (event.getEventType() == AccessibilityEvent.TYPE_WINDOW_STATE_CHANGED) {
            dispatchPopulateAccessibilityEvent(event, mPrimaryName);
            dispatchPopulateAccessibilityEvent(event, mPhoneNumber);
            return;
        }
        dispatchPopulateAccessibilityEvent(event, mCallStateLabel);
        dispatchPopulateAccessibilityEvent(event, mPrimaryName);
        dispatchPopulateAccessibilityEvent(event, mPhoneNumber);
        dispatchPopulateAccessibilityEvent(event, mCallTypeLabel);
        dispatchPopulateAccessibilityEvent(event, mSecondaryCallName);

        return;
    }

    public void setEndCallButtonEnabled(boolean enabled) {
        mEndCallButton.setVisibility(enabled ? View.VISIBLE : View.GONE);
    }

    private void dispatchPopulateAccessibilityEvent(AccessibilityEvent event, View view) {
        if (view == null) return;
        final List<CharSequence> eventText = event.getText();
        int size = eventText.size();
        view.dispatchPopulateAccessibilityEvent(event);
        // if no text added write null to keep relative position
        if (size == eventText.size()) {
            eventText.add(null);
        }
    }
}<|MERGE_RESOLUTION|>--- conflicted
+++ resolved
@@ -51,11 +51,6 @@
     private TextView mCallTypeLabel;
     private ImageView mPhoto;
     private TextView mElapsedTime;
-<<<<<<< HEAD
-=======
-    private ViewGroup mSupplementaryInfoContainer;
-    private Button mConnectionHandoffButton;
->>>>>>> 8abea101
 
     // Secondary caller info
     private ViewStub mSecondaryCallInfo;
@@ -115,7 +110,6 @@
         mCallStateLabel = (TextView) view.findViewById(R.id.callStateLabel);
         mCallTypeLabel = (TextView) view.findViewById(R.id.callTypeLabel);
         mElapsedTime = (TextView) view.findViewById(R.id.elapsedTime);
-<<<<<<< HEAD
 
         mEndCallButton = view.findViewById(R.id.endButton);
         mEndCallButton.setOnClickListener(new View.OnClickListener() {
@@ -125,17 +119,6 @@
             }
         });
         ViewUtil.setupFloatingActionButton(mEndCallButton, getResources());
-=======
-        mSupplementaryInfoContainer =
-            (ViewGroup) view.findViewById(R.id.supplementary_info_container);
-        mConnectionHandoffButton = (Button) view.findViewById(R.id.connectionHandoffButton);
-        mConnectionHandoffButton.setOnClickListener(new OnClickListener() {
-            @Override
-            public void onClick(View v) {
-                getPresenter().connectionHandoffClicked();
-            }
-        });
->>>>>>> 8abea101
     }
 
     @Override
