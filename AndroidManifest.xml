<?xml version="1.0" encoding="utf-8"?>
<!-- Copyright (C) 2013 The Android Open Source Project

     Licensed under the Apache License, Version 2.0 (the "License");
     you may not use this file except in compliance with the License.
     You may obtain a copy of the License at

          http://www.apache.org/licenses/LICENSE-2.0

     Unless required by applicable law or agreed to in writing, software
     distributed under the License is distributed on an "AS IS" BASIS,
     WITHOUT WARRANTIES OR CONDITIONS OF ANY KIND, either express or implied.
     See the License for the specific language governing permissions and
     limitations under the License.
-->

<manifest xmlns:android="http://schemas.android.com/apk/res/android"
        android:sharedUserId="com.android.dialer"
        package="com.android.incallui"
        coreApp="true" >

    <!--
        The real code for InCallUI is included in Dialer. This APK only exists
        to ensure that the com.android.incallui process is marked as persistent
        since less powerful devices may not be able to initiate the process
        in time when the process is killed and an incoming call is received.
    -->
    <application
        android:persistent="true"
<<<<<<< HEAD
        android:hasCode="false" >
=======
        android:hasCode="false"
        >
>>>>>>> 18c5106a
    </application>
</manifest><|MERGE_RESOLUTION|>--- conflicted
+++ resolved
@@ -27,11 +27,7 @@
     -->
     <application
         android:persistent="true"
-<<<<<<< HEAD
-        android:hasCode="false" >
-=======
         android:hasCode="false"
         >
->>>>>>> 18c5106a
     </application>
 </manifest>