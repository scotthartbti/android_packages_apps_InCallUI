LOCAL_PATH:= $(call my-dir)
include $(CLEAR_VARS)

LOCAL_MODULE_TAGS := optional

# Need to specify an invalid resoure path to avoid including resource
LOCAL_RESOURCE_DIR := res_none
<<<<<<< HEAD
=======

# Without any resource, we don't depend on framework-res in the build
# system, but we actually do to compile AndroidManifest.xml. Avoid
# the issue by setting an SDK version to compile against a historical
# SDK.
LOCAL_SDK_VERSION := 19
>>>>>>> 18c5106a

LOCAL_PACKAGE_NAME := InCallUI
LOCAL_CERTIFICATE := shared
LOCAL_PRIVELEGED_MODULE := false

include $(BUILD_PACKAGE)

# Build the test package
include $(call all-makefiles-under,$(LOCAL_PATH))<|MERGE_RESOLUTION|>--- conflicted
+++ resolved
@@ -5,15 +5,12 @@
 
 # Need to specify an invalid resoure path to avoid including resource
 LOCAL_RESOURCE_DIR := res_none
-<<<<<<< HEAD
-=======
 
 # Without any resource, we don't depend on framework-res in the build
 # system, but we actually do to compile AndroidManifest.xml. Avoid
 # the issue by setting an SDK version to compile against a historical
 # SDK.
 LOCAL_SDK_VERSION := 19
->>>>>>> 18c5106a
 
 LOCAL_PACKAGE_NAME := InCallUI
 LOCAL_CERTIFICATE := shared
